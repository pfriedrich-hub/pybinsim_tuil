--- conflicted
+++ resolved
@@ -27,11 +27,7 @@
 
 from pythonosc import dispatcher
 from pythonosc import osc_server
-<<<<<<< HEAD
 from pybinsim.pkg_receiver import PkgReceiver
-=======
-from pybinsim.parsing import parse_boolean, parse_soundfile_list
->>>>>>> 21dbd926
 
 from pybinsim.soundhandler import PlayState, SoundHandler, LoopState
 
@@ -44,69 +40,14 @@
     To start the servers on daemon threads, call the method `start_listening`. 
     """
 
-<<<<<<< HEAD
-    #def __init__(self):
-    def __init__(self,current_config):
-        super().__init__(current_config)
-        self.log.info("oscReceiver: init")
-        #
-        # # Basic settings
-        # self.ip = '127.0.0.1'
-        # self.port1 = 10000
-        # self.port2 = 10001
-        # self.port3 = 10002
-        # self.port4 = 10003
-        # self.maxChannels = 100
-        #
-        # self.currentConfig = current_config
-        #
-        # # Default values; Stores filter keys for all channles/convolvers
-        # self.ds_filters_updated = [True] * self.maxChannels
-        # self.early_filters_updated = [True] * self.maxChannels
-        # self.late_filters_updated = [True] * self.maxChannels
-        #
-        # self.default_filter_value = np.array([0, 0, 0, 0, 0, 0, 0, 0, 0])
-        #
-        # self.valueList_ds_filter = np.tile(self.default_filter_value, [self.maxChannels, 1])
-        # self.valueList_early_filter = np.tile(self.default_filter_value, [self.maxChannels, 1])
-        # self.valueList_late_filter = np.tile(self.default_filter_value, [self.maxChannels, 1])
-        #
-        #
-        # # self.valueList = [()] * self.maxChannels
-        # self.soundFileList = ''
-        # self.soundFileNew = False
-=======
-    def __init__(self, current_config, soundhandler: SoundHandler):
-        self.log = logging.getLogger("pybinsim.OscReceiver")
+    def __init__(self,current_config, soundhandler: SoundHandler):
+        super().__init__(current_config, SoundHandler)
         self.log.info("oscReceiver: init")
 
-        self.soundhandler = soundhandler
-
-        # Basic settings
-        self.ip = '127.0.0.1'
-        self.port1 = 10000
-        self.port2 = 10001
-        self.port3 = 10002
-        self.port4 = 10003
-        self.maxChannels = 100
-        
-        self.currentConfig = current_config
-
-        # Default values; Stores filter keys for all channles/convolvers
-        self.ds_filters_updated = [True] * self.maxChannels
-        self.early_filters_updated = [True] * self.maxChannels
-        self.late_filters_updated = [True] * self.maxChannels
-        self.sd_filters_updated = [True] * self.maxChannels
-        
-        #self.default_filter_value = np.array([0, 0, 0, 0, 0, 0, 0, 0, 0])
-        self.default_filter_value = np.zeros((1, 15))
-        self.default_sd_filter_value = np.zeros((1, 9))
-
-        self.valueList_ds_filter = np.tile(self.default_filter_value, [self.maxChannels, 1])
-        self.valueList_early_filter = np.tile(self.default_filter_value, [self.maxChannels, 1])
-        self.valueList_late_filter = np.tile(self.default_filter_value, [self.maxChannels, 1])
-        self.valueList_sd_filter = np.tile(self.default_sd_filter_value, [self.maxChannels, 1])
->>>>>>> 21dbd926
+        self.port1 = self.port
+        self.port2 = self.port + 1
+        self.port3 = self.port + 2
+        self.port4 = self.port + 3
 
         osc_dispatcher_ds = dispatcher.Dispatcher()
 
@@ -141,21 +82,6 @@
         osc_dispatcher_misc.map("/pyBinSimFile", self.handle_file_input)
         osc_dispatcher_misc.map("/pyBinSimPauseAudioPlayback", self.handle_audio_pause)
         osc_dispatcher_misc.map("/pyBinSimPauseConvolution", self.handle_convolution_pause)
-<<<<<<< HEAD
-        osc_dispatcher_misc.map("/pyBinSimFile", self.handle_file_input)
-
-        self.server = osc_server.ThreadingOSCUDPServer(
-            (self.ip, self.port), osc_dispatcher_ds)
-
-        # self.server2 = osc_server.ThreadingOSCUDPServer(
-        #     (self.ip, self.port2), osc_dispatcher_early)
-        #
-        # self.server3 = osc_server.ThreadingOSCUDPServer(
-        #     (self.ip, self.port3), osc_dispatcher_late)
-        #
-        # self.server4 = osc_server.ThreadingOSCUDPServer(
-        #     (self.ip, self.port4), osc_dispatcher_misc)
-=======
         osc_dispatcher_misc.map("/pyBinSim_sd_Filter", self.handle_sd_filter_input)
         osc_dispatcher_misc.map("/pyBinSimLoudness", self.handle_loudness)
         osc_dispatcher_misc.map("/pyBinSimPlay", self.handle_play)
@@ -175,261 +101,6 @@
 
         self.server4 = osc_server.BlockingOSCUDPServer(
             (self.ip, self.port4), osc_dispatcher_misc)
-        
-        self.record_audio_callback_benchmark_data = current_config.get('audio_callback_benchmark')
-        if self.record_audio_callback_benchmark_data:
-            self.times_azimuth_received = list()
-
-    def select_slice(self, i):
-        switcher = {
-            "/pyBinSim_ds_Filter": slice(0, 15),
-            "/pyBinSim_ds_Filter_Short": slice(0, 9),
-            "/pyBinSim_ds_Filter_Orientation": slice(0, 3),
-            "/pyBinSim_ds_Filter_Position": slice(3, 6),
-            "/pyBinSim_ds_Filter_sourceOrientation": slice(6, 9),
-            "/pyBinSim_ds_Filter_sourcePosition": slice(9, 12),
-            "/pyBinSim_ds_Filter_Custom": slice(12, 15),
-            "/pyBinSim_early_Filter": slice(0, 15),
-            "/pyBinSim_early_Filter_Short": slice(0, 9),
-            "/pyBinSim_early_Filter_Orientation": slice(0, 3),
-            "/pyBinSim_early_Filter_Position": slice(3, 6),
-            "/pyBinSim_early_Filter_sourceOrientation": slice(6, 9),
-            "/pyBinSim_early_Filter_sourcePosition": slice(9, 12),
-            "/pyBinSim_early_Filter_Custom": slice(12, 15),
-            "/pyBinSim_late_Filter": slice(0, 15),
-            "/pyBinSim_late_Filter_Short": slice(0, 9),
-            "/pyBinSim_late_Filter_Orientation": slice(0, 3),
-            "/pyBinSim_late_Filter_Position": slice(3, 6),
-            "/pyBinSim_late_Filter_sourceOrientation": slice(6, 9),
-            "/pyBinSim_late_Filter_sourcePosition": slice(9, 12),
-            "/pyBinSim_late_Filter_Custom": slice(12, 15),
-            "/pyBinSim_sd_Filter": slice(0, 9),
-        }
-        return switcher.get(i, [])
-
-    def handle_ds_filter_input(self, identifier, channel, *args):
-        """
-        Handler for tracking information
-
-        :param identifier:
-        :param channel:
-        :param args:
-        :return:
-        """
-
-        #self.log.info("Channel: {}".format(str(channel)))
-        #self.log.info("Args: {}".format(str(args)))
-
-        current_channel = channel
-        key_slice = self.select_slice(identifier)
-
-        if len(args) == len(self.valueList_ds_filter[current_channel, key_slice]):
-            if all(args == self.valueList_ds_filter[current_channel, key_slice]):
-                self.log.debug("Same direct sound filter as before")
-            else:
-                self.ds_filters_updated[current_channel] = True
-                self.valueList_ds_filter[current_channel, key_slice] = args
-        else:
-            self.log.warning("OSC identifier and key mismatch")
-            
-        #self.log.info("Channel: {}".format(str(channel)))
-        #self.log.info("Current Filter List: {}".format(str(self.valueList_filter[current_channel, :])))
-
-        if self.record_audio_callback_benchmark_data and args[0] > -178:
-            self.times_azimuth_received.append((args[0], perf_counter_ns()))
-
-    def handle_early_filter_input(self, identifier, channel, *args):
-        """
-        Handler for tracking information
-
-        :param identifier:
-        :param channel:
-        :param args:
-        :return:
-        """
-
-        current_channel = channel
-        key_slice = self.select_slice(identifier)
-
-        if len(args) == len(self.valueList_early_filter[current_channel, key_slice]):
-
-            if all(args == self.valueList_early_filter[current_channel, key_slice]):
-                self.log.debug("Same early filter as before")
-            else:
-                self.early_filters_updated[current_channel] = True
-                self.valueList_early_filter[current_channel, key_slice] = args
-        else:
-            self.log.warning('OSC identifier and key mismatch')
-
-        #self.log.info("Channel: {}".format(str(channel)))
-        #self.log.info("Current Late Reverb Filter List: {}".format(str(self.valueList_late_reverb[current_channel, :])))
-
-    def handle_late_filter_input(self, identifier, channel, *args):
-        """
-        Handler for tracking information
-
-        :param identifier:
-        :param channel:
-        :param args:
-        :return:
-        """
-        current_channel = channel
-        key_slice = self.select_slice(identifier)
-
-        if len(args) == len(self.valueList_late_filter[current_channel, key_slice]):
-
-            if all(args == self.valueList_late_filter[current_channel, key_slice]):
-                self.log.debug("Same late  filter as before")
-            else:
-                self.late_filters_updated[current_channel] = True
-                self.valueList_late_filter[current_channel, key_slice] = args
-        else:
-            self.log.warning('OSC identifier and key mismatch')
-
-        #self.log.info("Channel: {}".format(str(channel)))
-        #self.log.info("Current Late Reverb Filter List: {}".format(str(self.valueList_late_reverb[current_channel, :])))
-
-    def handle_sd_filter_input(self, identifier, channel, *args):
-        """
-        Handler for tracking information
-
-        :param identifier:
-        :param channel:
-        :param args:
-        :return:
-        """
-
-        # self.log.info("Channel: {}".format(str(channel)))
-        # self.log.info("Args: {}".format(str(args)))
-
-        current_channel = channel
-        key_slice = self.select_slice(identifier)
-
-        if len(args) == len(self.valueList_sd_filter[current_channel, key_slice]):
-            if all(args == self.valueList_sd_filter[current_channel, key_slice]):
-                self.log.debug("Same direct sound filter as before")
-            else:
-                self.sd_filters_updated[current_channel] = True
-                self.valueList_sd_filter[current_channel, key_slice] = args
-        else:
-            self.log.warning("OSC identifier and key mismatch")
-
-        # self.log.info("Channel: {}".format(str(channel)))
-        # self.log.info("Current Filter List: {}".format(str(self.valueList_filter[current_channel, :])))
-
-    def handle_file_input(self, identifier, soundpath):
-        assert identifier == "/pyBinSimFile"
-        assert type(soundpath) == str
-        self.soundhandler.stop_all_players()
-        self.soundhandler.create_player(
-            parse_soundfile_list(soundpath),
-            CONFIG_SOUNDFILE_PLAYER_NAME,
-            loop_state=LoopState.LOOP if self.currentConfig.get('loopSound') else LoopState.SINGLE
-        )
-        self.log.info("soundPath: {}".format(soundpath))
-        
-    def handle_play(self, identifier, soundfile_list, start_channel=0, loop="single", player_name=None, volume=1.0, play="play"):
-        assert identifier == "/pyBinSimPlay"
-
-        if player_name is None:
-            player_name = soundfile_list
-
-        # API type validation
-        assert type(soundfile_list ) == str
-        assert type(start_channel) == int
-        assert type(loop) == str
-        volume = float(volume)
-        assert type(play) == str
-
-        # parsing
-        filepaths = parse_soundfile_list(soundfile_list)
-        
-        if loop == 'loop':
-            loop_state = LoopState.LOOP
-        elif loop == 'single':
-            loop_state = LoopState.SINGLE
-        else:
-            raise ValueError("loop argument must be 'loop' or 'single'")
-
-        if play == 'play':
-            play_state = PlayState.PLAYING
-        elif play == 'pause':
-            play_state = PlayState.PAUSED
-        else:
-            raise ValueError("play argument must be 'play' or 'pause'")
-
-        self.soundhandler.create_player(filepaths, player_name, start_channel, loop_state, play_state, volume)
-        self.log.info("starting player '%s' at channel %d, %s, %s, volume %f", 
-                      player_name, start_channel, loop_state, play_state, volume)
-
-
-    def handle_player_control(self, identifier, player_name, play):
-        assert identifier == "/pyBinSimPlayerControl"
-
-        if play == 'play':
-            play_state = PlayState.PLAYING
-        elif play == 'pause':
-            play_state = PlayState.PAUSED
-        elif play == 'stop':
-            play_state = PlayState.STOPPED
-        else:
-            raise ValueError("play argument must be 'play', 'pause' or 'stop'")
-
-        self.soundhandler.get_player(player_name).play_state = play_state
-        self.log.info("setting player '%s' to %s", player_name, play_state)
-
-
-    def handle_player_channel(self, identifier, player_name, channel):
-        assert identifier == "/pyBinSimPlayerChannel"
-
-        assert type(channel) == int
-
-        self.soundhandler.set_player_start_channel(player_name, channel)
-        self.log.info("setting player '%s' to channel %d", player_name, channel)
-
-    
-    def handle_player_volume(self, identifier, player_name, volume):
-        assert identifier == "/pyBinSimPlayerVolume"
-
-        volume = float(volume)
-
-        self.soundhandler.set_player_volume(player_name, volume)
-        self.log.info("setting player '%s' to volume %f", player_name, volume)
-
-
-    def handle_stop_all_players(self, identifier):
-        assert identifier == "/pyBinSimStopAllPlayers"
-
-        self.soundhandler.stop_all_players()
-        self.log.info("stopping all players")
-
-    def handle_audio_pause(self, identifier, value):
-        """ Handler for playback control"""
-        assert identifier == "/pyBinSimPauseAudioPlayback"
-
-        value = parse_boolean(value)
-        if value is None:
-            raise Exception("Argument for /pyBinSimPauseAudioPlayback was not a boolean")
-        self.currentConfig.set('pauseAudioPlayback', value)
-        self.log.info("Pausing audio")
-
-    def handle_convolution_pause(self, identifier, value):
-        """ Handler for playback control"""
-        assert identifier == "/pyBinSimPauseConvolution"
-
-        value = parse_boolean(value)
-        if value is None:
-            raise Exception("Argument for /pyBinSimPauseConvolution was not a boolean")
-        self.currentConfig.set('pauseConvolution', value)
-        self.log.info("Pausing convolution")
->>>>>>> 21dbd926
-
-    def handle_loudness(self, identifier, value):
-        """ Handler for loudness control"""
-        assert identifier == "/pyBinSimLoudness"
-
-        self.currentConfig.set('loudnessFactor', float(value))
-        self.log.info("Changing loudness")
 
     def start_listening(self):
         """Start osc receiver in background Thread"""
@@ -440,25 +111,6 @@
         osc_thread.daemon = True
         osc_thread.start()
 
-<<<<<<< HEAD
-        # self.log.info("Serving on {}".format(self.server2.server_address))
-        #
-        # osc_thread2 = threading.Thread(target=self.server2.serve_forever)
-        # osc_thread2.daemon = True
-        # osc_thread2.start()
-        #
-        # self.log.info("Serving on {}".format(self.server3.server_address))
-        #
-        # osc_thread3 = threading.Thread(target=self.server3.serve_forever)
-        # osc_thread3.daemon = True
-        # osc_thread3.start()
-        #
-        # self.log.info("Serving on {}".format(self.server4.server_address))
-        #
-        # osc_thread4 = threading.Thread(target=self.server4.serve_forever)
-        # osc_thread4.daemon = True
-        # osc_thread4.start()
-=======
         self.log.info("Serving on {}".format(self.server2.server_address))
 
         osc_thread2 = threading.Thread(target=self.server2.serve_forever)
@@ -470,48 +122,6 @@
         osc_thread3 = threading.Thread(target=self.server3.serve_forever)
         osc_thread3.daemon = True
         osc_thread3.start()
-
-        self.log.info("Serving on {}".format(self.server4.server_address))
-
-        osc_thread4 = threading.Thread(target=self.server4.serve_forever)
-        osc_thread4.daemon = True
-        osc_thread4.start()
-
-    def is_ds_filter_update_necessary(self, channel):
-        """ Check if there is a new filter for channel """
-        return self.ds_filters_updated[channel]
-
-    def is_early_filter_update_necessary(self, channel):
-        """ Check if there is a new late reverb filter for channel """
-        return self.early_filters_updated[channel]
-
-    def is_late_filter_update_necessary(self, channel):
-        """ Check if there is a new late reverb filter for channel """
-        return self.late_filters_updated[channel]
-
-    #def get_current_values(self, channel):
-    #    """ Return key for filter """
-    #    self.filters_updated[channel] = False
-    #    return self.valueList[channel]
-    
-    def get_current_ds_filter_values(self, channel):
-        """ Return key for filter """
-        self.ds_filters_updated[channel] = False
-        return self.valueList_ds_filter[channel, :]
-
-    def get_current_early_filter_values(self, channel):
-        """ Return key for late reverb filters """
-        self.early_filters_updated[channel] = False
-        return self.valueList_early_filter[channel, :]
-
-    def get_current_late_filter_values(self, channel):
-        """ Return key for late reverb filters """
-        self.late_filters_updated[channel] = False
-        return self.valueList_late_filter[channel, :]
-    
-    def get_current_config(self):
-        return self.currentConfig
->>>>>>> 21dbd926
 
     def close(self):
         """
@@ -525,7 +135,4 @@
         self.server3.shutdown()
         self.server4.shutdown()
 
-    def get_times_azimuth_received_and_reset(self):
-        result = self.times_azimuth_received
-        self.times_azimuth_received = list()
-        return result+    