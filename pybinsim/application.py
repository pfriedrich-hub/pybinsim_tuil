# This file is part of the pyBinSim project.
#
# Copyright (c) 2017 A. Neidhardt, F. Klein, N. Knoop, T. Köllmer
#
# Permission is hereby granted, free of charge, to any person obtaining a copy
# of this software and associated documentation files (the "Software"), to deal
# in the Software without restriction, including without limitation the rights
# to use, copy, modify, merge, publish, distribute, sublicense, and/or sell
# copies of the Software, and to permit persons to whom the Software is
# furnished to do so, subject to the following conditions:
#
# The above copyright notice and this permission notice shall be included in all
# copies or substantial portions of the Software.
#
# THE SOFTWARE IS PROVIDED "AS IS", WITHOUT WARRANTY OF ANY KIND, EXPRESS OR
# IMPLIED, INCLUDING BUT NOT LIMITED TO THE WARRANTIES OF MERCHANTABILITY,
# FITNESS FOR A PARTICULAR PURPOSE AND NONINFRINGEMENT. IN NO EVENT SHALL THE
# AUTHORS OR COPYRIGHT HOLDERS BE LIABLE FOR ANY CLAIM, DAMAGES OR OTHER
# LIABILITY, WHETHER IN AN ACTION OF CONTRACT, TORT OR OTHERWISE, ARISING FROM,
# OUT OF OR IN CONNECTION WITH THE SOFTWARE OR THE USE OR OTHER DEALINGS IN THE
# SOFTWARE.

""" Module contains main loop and configuration of pyBinSim """
import logging
import time
import sys

import numpy as np
import sounddevice as sd

from pybinsim.convolver import ConvolverTorch
from pybinsim.filterstorage import FilterStorage
from pybinsim.pose import Pose, SourcePose
from pybinsim.parsing import parse_boolean, parse_soundfile_list
from pybinsim.soundhandler import SoundHandler, LoopState
from pybinsim.input_buffer import InputBufferMulti
from pybinsim.pkg_receiver import CONFIG_SOUNDFILE_PLAYER_NAME, PkgReceiver
from pybinsim.zmq_receiver import ZmqReceiver
from pybinsim.osc_receiver import OscReceiver

import torch

class BinSimConfig(object):
    def __init__(self):

        self.log = logging.getLogger("pybinsim.BinSimConfig")

        # Default Configuration
        self.configurationDict = {'soundfile': '',
                                  'blockSize': 256,
                                  'ds_filterSize': 512,
                                  'early_filterSize': 4096,
                                  'late_filterSize': 16384,
                                  'directivity_filterSize': 512,
                                  'filterSource[mat/wav]': 'mat',
                                  'filterList': 'brirs/filter_list_kemar5.txt',
                                  'filterDatabase': 'brirs/database.mat',
                                  'enableCrossfading': False,
                                  'useHeadphoneFilter': False,
                                  'headphone_filterSize': 1024,
                                  'loudnessFactor': float(1),
                                  'maxChannels': 8,
                                  'samplingRate': 48000,
                                  'loopSound': True,
                                  'pauseConvolution': False,
                                  'pauseAudioPlayback': False,
                                  'torchConvolution[cpu/cuda]': 'cuda',
                                  'torchStorage[cpu/cuda]': 'cuda',
                                  'ds_convolverActive': True,
                                  'early_convolverActive': True,
                                  'late_convolverActive': True,
                                  'sd_convolverActive': False,
                                  'audio_callback_benchmark': False, # only set for bench_audio_callback.py!
                                  'recv_type': 'osc',
                                  'recv_protocol': 'tcp',
                                  'recv_ip': '127.0.0.1',
                                  'recv_port': 10000, # starting port in case of OSC
        }


    def read_from_file(self, filepath):
        config = open(filepath, 'r')

        for line in config:
            line_content = str.split(line)
            key = line_content[0]
            value = line_content[1]

            if key in self.configurationDict:
                config_value_type = type(self.configurationDict[key])

                if config_value_type is bool:
                    # evaluate 'False' to False
                    boolean_config = parse_boolean(value)

                    if boolean_config is None:
                        self.log.warning(
                            "Cannot convert {} to bool. (key: {})".format(value, key))

                    self.configurationDict[key] = boolean_config
                else:
                    # use type(str) - ctors of int, float, ...
                    self.configurationDict[key] = config_value_type(value)

            else:
                self.log.warning('Entry ' + key + ' is unknown')

    def get(self, setting):
        return self.configurationDict[setting]

    def set(self, setting, value):
        if type(self.configurationDict[setting]) == type(value):
            self.configurationDict[setting] = value
        else:
            self.log.warning('New value for entry ' + setting + ' has wrong type: ' + str(type(value)))

class BinSim(object):
    """
    Main pyBinSim program logic
    """

    def __init__(self, config_file):

        self.log = logging.getLogger("pybinsim.BinSim")
        self.log.info("BinSim: init")

        self.cpu_usage_update_rate = 100
        self.time_usage = np.zeros(self.cpu_usage_update_rate-1, dtype='float32')
        self.time_usage_index = 0

        # Read Configuration File
        self.config = BinSimConfig()
        self.config.read_from_file(config_file)

        self.nChannels = self.config.get('maxChannels')
        self.sampleRate = self.config.get('samplingRate')
        self.blockSize = self.config.get('blockSize')

        self.result = None
        self.block = None
        self.stream = None

        self.convolverHP, self.ds_convolver, self.early_convolver, self.late_convolver, self.sd_convolver,\
            self.input_Buffer, self.input_BufferHP, self.input_BufferSD, self.filterStorage, self.pkgReceiver,\
            self.soundHandler = self.initialize_pybinsim()

    def __enter__(self):
        return self

    def __exit__(self, exc_type, exc_val, exc_tb):
        self.__cleanup()

    def stream_start(self):
        self.log.info("BinSim: stream_start")
        try:
            self.stream = sd.OutputStream(samplerate=self.sampleRate,
                                          dtype='float32',
                                          channels=2,
                                          latency="low",
                                          blocksize=self.blockSize,
                                          callback=audio_callback(self))

           #pydevd.settrace(suspend=False, trace_only_current_thread=True)

            with self.stream as s:
                self.log.info(f"latency: {s.latency} seconds")
                while True:
                    sd.sleep(1000)


        except KeyboardInterrupt:
            print("KEYBOARD")
        except Exception as e:
            print(e)

    def initialize_pybinsim(self):
        #self.result = np.empty([self.blockSize, 2], dtype=np.float32)
        self.result = torch.zeros(2, self.blockSize, dtype=torch.float32)

        #self.block = np.zeros([self.nChannels, self.blockSize], dtype=np.float32)
        self.block = torch.zeros([self.nChannels, self.blockSize], dtype=torch.float32)

        ds_size = self.config.get('ds_filterSize')
        early_size = self.config.get('early_filterSize')
        late_size = self.config.get('late_filterSize')
        sd_size = self.config.get('directivity_filterSize')

        if ds_size < self.blockSize:
            ds_size = self.blockSize
            self.log.info('Block size smaller than direct sound filter size: Zero Padding DS filter')
        if early_size < self.blockSize:
            early_size = self.blockSize
            self.log.info('Block size smaller than early filter size: Zero Padding EARLY filter')
        if late_size < self.blockSize:
            late_size = self.blockSize
            self.log.info('Block size smaller than late filter size: Zero Padding LATE filter')
        if sd_size < self.blockSize:
            sd_size = self.blockSize
            self.log.info('Block size smaller than directivty filter size: Zero Padding sd filter')

        # Create FilterStorage
        filterStorage = FilterStorage(self.blockSize,
                                      self.config.get('filterSource[mat/wav]'),
                                      self.config.get('filterList'),
                                      self.config.get('filterDatabase'),
                                      self.config.get('torchStorage[cpu/cuda]'),
                                      self.config.get('useHeadphoneFilter'),
                                      self.config.get('headphone_filterSize'),
                                      ds_size,
                                      early_size,
                                      late_size,
                                      sd_size)

        # Create SoundHandler
        soundHandler = SoundHandler(self.blockSize, self.nChannels,
                                    self.sampleRate)

        soundfiles = parse_soundfile_list(self.config.get('soundfile'))
        loop_config = LoopState.LOOP if self.config.get('loopSound') else LoopState.SINGLE
        soundHandler.create_player(soundfiles, CONFIG_SOUNDFILE_PLAYER_NAME, loop_state=loop_config)

        # Start a PkgReceiver
        recv_type = self.config.get("recv_type")
        recv_select = {"zmq": ZmqReceiver, "osc": OscReceiver}
        pkgReceiver = recv_select.get(recv_type, PkgReceiver)(self.config, soundHandler)
        pkgReceiver.start_listening()
        time.sleep(1)

        # Create input buffers
        input_Buffer = InputBufferMulti(self.blockSize,  self.nChannels, self.config.get('torchConvolution[cpu/cuda]'))
        input_BufferHP = InputBufferMulti(self.blockSize,  2, self.config.get('torchConvolution[cpu/cuda]'))
        input_BufferSD = InputBufferMulti(self.blockSize,  2, self.config.get('torchConvolution[cpu/cuda]'))


        # Create N convolvers depending on the number of wav channels
        self.log.info('Number of Channels: ' + str(self.nChannels))

        ds_convolver = ConvolverTorch(ds_size, self.blockSize, False, self.nChannels,
                                          self.config.get('enableCrossfading'),
                                          self.config.get('torchConvolution[cpu/cuda]'))
        early_convolver = ConvolverTorch(early_size, self.blockSize, False, self.nChannels,
                                          self.config.get('enableCrossfading'),
                                          self.config.get('torchConvolution[cpu/cuda]'))
        late_convolver = ConvolverTorch(late_size, self.blockSize, False, self.nChannels,
                                          self.config.get('enableCrossfading'),
                                          self.config.get('torchConvolution[cpu/cuda]'))
        sd_convolver = ConvolverTorch(sd_size, self.blockSize, True, self.nChannels,
                                          self.config.get('enableCrossfading'),
                                          self.config.get('torchConvolution[cpu/cuda]'))

        ds_convolver.active = self.config.get('ds_convolverActive')
        early_convolver.active = self.config.get('early_convolverActive')
        late_convolver.active = self.config.get('late_convolverActive')
        sd_convolver.active = self.config.get('sd_convolverActive')

        # HP Equalization convolver
        convolverHP = None
        if self.config.get('useHeadphoneFilter'):
            convolverHP = ConvolverTorch(self.config.get('headphone_filterSize'), self.blockSize, True, 1,
                                         False,
                                         self.config.get('torchConvolution[cpu/cuda]'))
            hpfilter = filterStorage.get_headphone_filter()
            convolverHP.setAllFilters([hpfilter])

        return convolverHP, ds_convolver, early_convolver, late_convolver, sd_convolver, input_Buffer, \
               input_BufferHP, input_BufferSD, filterStorage, pkgReceiver, soundHandler

    def __cleanup(self):
        # Close everything when BinSim is finished
        #self.oscReceiver.close()
        self.pkgReceiver.close()
        self.stream.close()
        self.filterStorage.close()
        self.input_Buffer.close()
        self.input_BufferHP.close()
        self.ds_convolver.close()
        self.early_convolver.close()
        self.late_convolver.close()

        if self.config.get('useHeadphoneFilter'):
            if self.convolverHP:
                self.convolverHP.close()
        
def audio_callback(binsim):
    """ Wrapper for callback to hand over custom data """
    assert isinstance(binsim, BinSim)

    # The python-sounddevice Callback
    def callback(outdata, frame_count, time_info, status):
        # print("python-sounddevice callback")
        debug = 'pydevd' in sys.modules
        if debug:
            import pydevd
            pydevd.settrace(suspend=False, trace_only_current_thread=True)

        # Update config
        #binsim.current_config = binsim.oscReceiver.get_current_config()
        binsim.current_config = binsim.pkgReceiver.get_current_config()

        amount_channels = binsim.current_config.get('maxChannels')
        if amount_channels == 0:
            return

        if binsim.current_config.get('pauseAudioPlayback'):
            binsim.block = torch.as_tensor(binsim.soundHandler.get_zeros(), dtype=torch.float32)
        else:
            loudness = callback.config.get('loudnessFactor')
            binsim.block = torch.as_tensor(binsim.soundHandler.get_block(loudness), dtype=torch.float32)

        if binsim.current_config.get('pauseConvolution'):
            if amount_channels == 2:
                binsim.result = binsim.block
            else:
                mix = torch.mean(binsim.block[:amount_channels, :], dim=0)
                binsim.result[0, :] = mix
                binsim.result[1, :] = mix
        else:
            input_buffers = binsim.input_Buffer.process(binsim.block)

            for n in range(amount_channels):
                if binsim.oscReceiver.is_ds_filter_update_necessary(n):
                    filterList = list()
                    for sourceId in range(amount_channels):
                        filterValueList = binsim.oscReceiver.get_current_ds_filter_values(sourceId)
                        filter = binsim.filterStorage.get_ds_filter(Pose.from_filterValueList(filterValueList))
                        filterList.append(filter)
                    binsim.ds_convolver.setAllFilters(filterList)
                    break
                    
            for n in range(amount_channels):
                if binsim.oscReceiver.is_early_filter_update_necessary(n):
                    filterList = list()
                    for sourceId in range(amount_channels):
                        filterValueList = binsim.oscReceiver.get_current_early_filter_values(sourceId)
                        filter = binsim.filterStorage.get_early_filter(Pose.from_filterValueList(filterValueList))
                        filterList.append(filter)
                    binsim.early_convolver.setAllFilters(filterList)
                    break

            for n in range(amount_channels):
                if binsim.oscReceiver.is_late_filter_update_necessary(n):
                    filterList = list()
                    for sourceId in range(amount_channels):
                        filterValueList = binsim.oscReceiver.get_current_late_filter_values(sourceId)
                        filter = binsim.filterStorage.get_late_filter(Pose.from_filterValueList(filterValueList))
                        filterList.append(filter)
                    binsim.late_convolver.setAllFilters(filterList)
                    break 
           
            ds = binsim.ds_convolver.process(input_buffers)
            
            for n in range(amount_channels):
                if binsim.oscReceiver.is_sd_fitler_update_necessary(n):
                    sd_filterList = list()
                    for sourceId in range(amount_channels):
                        filterValueList = binsim.oscReceiver.get_current_sd_filter_values(sourceId)
                        sd_filter = binsim.filterStorage.get_sd_filter(SourcePose.from_filterValueList(filterValueList))
                        sd_filterList.append(sd_filter)
                    binsim.sd_convolver.setAllFilters(sd_filterList)
                    break
            
            # apply source directivity to ds block if needed
            if callback.config.get('sd_convolverActive'):
                sd_buffer = binsim.input_BufferSD.process(ds[:,0,:])
                ds = binsim.sd_convolver.process(sd_buffer) # let's keep the name "ds" for now
                 
            early = binsim.early_convolver.process(input_buffers)
            late = binsim.late_convolver.process(input_buffers)

            # combine early and late into ds
            ds.add_(early).add_(late)
            binsim.result = ds[:,0,:]

            # Finally apply Headphone Filter
            if callback.config.get('useHeadphoneFilter'):
<<<<<<< HEAD
                binsim.result[:, 0], binsim.result[:, 1], _ = binsim.convolverHP.process(binsim.result)
=======
                result_buffer = binsim.input_BufferHP.process(binsim.result)
                binsim.result = binsim.convolverHP.process(result_buffer)[:,0,:]
>>>>>>> e983107e

        outdata[:] = np.transpose(binsim.result.detach().cpu().numpy())

        # Report buffer underrun - Still working with sounddevice package?
        if status == 4:
            binsim.log.warn('Output buffer underrun occurred')

        # Report clipping
        if np.max(np.abs(outdata)) > 1:
            binsim.log.warn('Clipping occurred: Adjust loudnessFactor!')

        binsim.time_usage[binsim.time_usage_index] = binsim.stream.cpu_load
        binsim.time_usage_index = (binsim.time_usage_index + 1) % len(binsim.time_usage)

        if binsim.ds_convolver.get_counter() % binsim.cpu_usage_update_rate == 0:
            percentiles = np.percentile(binsim.time_usage, (0, 50, 100))
            mean = np.mean(binsim.time_usage)
            binsim.log.info(f'audio callback utilization: mean {mean:>6.2%} | min {percentiles[0]:>6.2%} | median {percentiles[1]:>6.2%} | max {percentiles[2]:>6.2%}')

    callback.config = binsim.config

    return callback<|MERGE_RESOLUTION|>--- conflicted
+++ resolved
@@ -373,12 +373,8 @@
 
             # Finally apply Headphone Filter
             if callback.config.get('useHeadphoneFilter'):
-<<<<<<< HEAD
-                binsim.result[:, 0], binsim.result[:, 1], _ = binsim.convolverHP.process(binsim.result)
-=======
                 result_buffer = binsim.input_BufferHP.process(binsim.result)
                 binsim.result = binsim.convolverHP.process(result_buffer)[:,0,:]
->>>>>>> e983107e
 
         outdata[:] = np.transpose(binsim.result.detach().cpu().numpy())
 
